--- conflicted
+++ resolved
@@ -14,14 +14,9 @@
 	return (
 		<div className={clsx(
 			'rounded-lg p-4 border-2 transition-all',
-			isActive 
-<<<<<<< HEAD
+			isActive
 				? 'bg-gray-900 border-blue-500 shadow-lg shadow-blue-500/20' 
 				: 'bg-gray-900 border-gray-700'
-=======
-				? 'bg-slate-950 border-blue-500 shadow-lg shadow-blue-500/20' 
-				: 'bg-slate-950/95 border-slate-700 hover:border-slate-600'
->>>>>>> cafe558f
 		)}>
 			<h3 className='text-white font-semibold mb-2 text-sm flex items-center gap-2'>
 				{title}
